--- conflicted
+++ resolved
@@ -575,13 +575,8 @@
 		cy.wrapSwupInstance();
 	});
 
-<<<<<<< HEAD
-	it('should transition to pages using swup API', function () {
+	it('should navigate to pages using swup API', function () {
 		this.swup.visit('/page-2.html');
-=======
-	it('should navigate to pages using swup API', function () {
-		this.swup.loadPage('/page-2.html');
->>>>>>> 355abf2d
 		cy.shouldBeAtPage('/page-2.html');
 		cy.shouldHaveH1('Page 2');
 	});
