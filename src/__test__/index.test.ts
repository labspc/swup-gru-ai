import delegate from 'delegate-it';

import pckg from '../../package.json';
import Swup, { Options, Plugin } from '../index';

console.log = jest.fn();
console.warn = jest.fn();
console.error = jest.fn();

const baseUrl = window.location.origin;

function createPlugin(plugin = {}) {
	return {
		name: 'TestPlugin',
		isSwupPlugin: true as const,
		mount: jest.fn(() => {}),
		unmount: jest.fn(() => {}),
		_checkRequirements: jest.fn(() => true),
		...plugin
	};
}

describe('Exports', () => {
	it('should export Swup and Options/Plugin types', () => {
		class SwupPlugin implements Plugin {
			name = 'SwupPlugin';
			isSwupPlugin = true as const;
			mount = () => {};
			unmount = () => {};
		}

		const options: Partial<Options> = {
			animateHistoryBrowsing: false,
			animationSelector: '[class*="transition-"]',
			cache: true,
			containers: ['#swup'],
			ignoreVisit: (url, { el } = {}) => !!el?.closest('[data-no-swup]'),
			linkSelector: 'a[href]',
			plugins: [new SwupPlugin()],
			resolveUrl: (url) => url,
			requestHeaders: {
				'X-Requested-With': 'swup',
				Accept: 'text/html, application/xhtml+xml'
			},
			skipPopStateHandling: (event) => event.state?.source !== 'swup'
		};

		const swup = new Swup(options);
		expect(swup).toBeInstanceOf(Swup);
	});

	it('should define a version', () => {
		const swup = new Swup();
		expect(swup.version).not.toBeUndefined();
		expect(swup.version).toEqual(pckg.version);
	});
});

describe('ignoreVisit', () => {
	it('should be called with relative URL', () => {
		const ignoreVisit = jest.fn(() => true);
		const swup = new Swup({ ignoreVisit });
		swup.shouldIgnoreVisit(`${baseUrl}/path/?query#hash`);

		expect(ignoreVisit.mock.calls).toHaveLength(1);
		expect((ignoreVisit.mock.lastCall as any)[0]).toEqual('/path/?query#hash');
	});

<<<<<<< HEAD
	it('passes element and event to ignoreVisit', () => {
		const el = document.createElement('a');
		el.href = `${baseUrl}/path/?query#hash`;
		const event = new MouseEvent('click') as delegate.Event<MouseEvent>;
		event.delegateTarget = el;

=======
	it('should be called from loadPage method', () => {
>>>>>>> 55884492
		const ignoreVisit = jest.fn(() => true);
		const swup = new Swup({ ignoreVisit });
		swup.linkClickHandler(event);

		expect(ignoreVisit.mock.calls).toHaveLength(1);
		expect((ignoreVisit.mock.lastCall as any)[1]).toEqual(
			expect.objectContaining({ el, event })
		);
	});

	it('calls ignoreVisit from loadPage method', () => {
		const ignoreVisit = jest.fn(() => true);
		const swup = new Swup({ ignoreVisit });
		swup.loadPage({ url: '/path/' });

		expect(ignoreVisit.mock.calls).toHaveLength(1);
	});
});

describe('Plugin module', () => {
	it('should mount and unmount plugins', function () {
		const plugin = createPlugin();
		const swup = new Swup();
		swup.use(plugin);
		swup.unuse(plugin);

		expect(plugin.mount.mock.calls).toHaveLength(1);
		expect(plugin.unmount.mock.calls).toHaveLength(1);
	});

	it('should mount plugins from options', function () {
		const plugin = createPlugin();
		const swup = new Swup({ plugins: [plugin] });
		expect(plugin.mount.mock.calls).toHaveLength(1);
	});

	it('should find a plugin instance by reference', function () {
		const plugin = createPlugin({ name: 'ExamplePlugin' });
		const swup = new Swup({ plugins: [plugin] });
		const instance = swup.findPlugin(plugin);

		expect(instance).toEqual(expect.objectContaining({ name: 'ExamplePlugin' }));
	});

	it('should find a plugin instance by name', function () {
		const plugin = createPlugin({ name: 'ExamplePlugin' });
		const swup = new Swup({ plugins: [plugin] });
		const instance = swup.findPlugin('ExamplePlugin');

		expect(instance).toEqual(expect.objectContaining({ name: 'ExamplePlugin' }));
	});

	it('should check plugin requirements', function () {
		const plugin = createPlugin();
		const swup = new Swup({ plugins: [plugin] });
		expect(plugin._checkRequirements.mock.calls).toHaveLength(1);
	});

	it('should reject plugins with unmet requirements', function () {
		const allowedPlugin = createPlugin({
			name: 'AllowedPlugin',
			_checkRequirements: () => true
		});
		const unallowedPlugin = createPlugin({
			name: 'UnallowedPlugin',
			_checkRequirements: () => false
		});
		const swup = new Swup({ plugins: [allowedPlugin, unallowedPlugin] });

		const allowedInstance = swup.findPlugin(allowedPlugin);
		expect(allowedInstance).toEqual(expect.objectContaining({ name: 'AllowedPlugin' }));

		const unallowedInstance = swup.findPlugin(unallowedPlugin);
		expect(unallowedInstance).toBeUndefined();
	});
});<|MERGE_RESOLUTION|>--- conflicted
+++ resolved
@@ -66,16 +66,12 @@
 		expect((ignoreVisit.mock.lastCall as any)[0]).toEqual('/path/?query#hash');
 	});
 
-<<<<<<< HEAD
-	it('passes element and event to ignoreVisit', () => {
+	it('should have access to element and event params', () => {
 		const el = document.createElement('a');
 		el.href = `${baseUrl}/path/?query#hash`;
 		const event = new MouseEvent('click') as delegate.Event<MouseEvent>;
 		event.delegateTarget = el;
 
-=======
-	it('should be called from loadPage method', () => {
->>>>>>> 55884492
 		const ignoreVisit = jest.fn(() => true);
 		const swup = new Swup({ ignoreVisit });
 		swup.linkClickHandler(event);
@@ -86,7 +82,7 @@
 		);
 	});
 
-	it('calls ignoreVisit from loadPage method', () => {
+	it('should be called from loadPage method', () => {
 		const ignoreVisit = jest.fn(() => true);
 		const swup = new Swup({ ignoreVisit });
 		swup.loadPage({ url: '/path/' });
