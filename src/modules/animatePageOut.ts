--- conflicted
+++ resolved
@@ -21,21 +21,10 @@
 		}
 	});
 
-<<<<<<< HEAD
-	await this.hooks.call(
-		'animation:await',
-		{ direction: 'out', skip: false },
-		async (context, { direction, skip }) => {
-			if (skip) return;
-			await this.awaitAnimations({ selector: context.animation.selector, direction });
-		}
-	);
-=======
-	await this.hooks.trigger('animation:out:await', { skip: false }, async (context, { skip }) => {
+	await this.hooks.call('animation:out:await', { skip: false }, async (context, { skip }) => {
 		if (skip) return;
 		await this.awaitAnimations({ selector: context.animation.selector });
 	});
->>>>>>> bc8f2040
 
 	await this.hooks.call('animation:out:end');
 };