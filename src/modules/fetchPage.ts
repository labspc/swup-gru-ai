--- conflicted
+++ resolved
@@ -15,13 +15,8 @@
 	method?: 'GET' | 'POST';
 	/** The body of the request: raw string, form data object or URL params. */
 	body?: string | FormData | URLSearchParams;
-<<<<<<< HEAD
-	/** The headers of the request: key/value object. */
-	headers?: Record<string, string>;
 	/** The request timeout in milliseconds. */
 	timeout?: number;
-=======
->>>>>>> bca1392d
 }
 
 export class FetchError extends Error {
