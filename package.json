--- conflicted
+++ resolved
@@ -18,27 +18,14 @@
     "dist"
   ],
   "scripts": {
-<<<<<<< HEAD
-    "cy:open": "cypress open",
     "build": "microbundle src/*.js -f modern,esm,cjs && microbundle -f umd --external none",
     "dev": "microbundle src/*.js -w",
-=======
-    "compile": "babel --presets es2015,stage-0 -d lib/ src/",
-    "build": "webpack-cli",
->>>>>>> 2675c3ed
     "lint": "prettier src/**/*.{js,mjs} --write",
     "prepublish": "npm run build",
     "postinstall": "opencollective-postinstall || true",
-<<<<<<< HEAD
-    "ci": "npm run build && npm run test:instrument && start-server-and-test test:server http://localhost:8274 test:run:record",
-    "test": "npm run build && npm run test:instrument && start-server-and-test test:server http://localhost:8274 test:run",
-    "test:nobuild": "npm run test:instrument && start-server-and-test test:server http://localhost:8274 test:run",
-    "test:headed": "npm run build && npm run test:instrument && start-server-and-test test:server http://localhost:8274 cy:open",
-=======
     "ci": "start-server-and-test test:start 8274 cy:run:record",
     "test": "start-server-and-test test:start 8274 cy:run",
     "test:dev": "start-server-and-test test:start 8274 cy:open",
->>>>>>> 2675c3ed
     "test:instrument": "nyc instrument --compact=false dist test/site/swup",
     "test:server": "http-server --port 8274 test/site",
     "test:start": "npm run test:instrument && npm run test:server",
